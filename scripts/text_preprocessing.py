--- conflicted
+++ resolved
@@ -8,31 +8,20 @@
     try:
         # Check for stopwords and WordNet lemmatizer data
         stopwords.words('english')
-<<<<<<< HEAD
         
     except LookupError:
         nltk.download('stopwords')
         nltk.download('vader_lexicon')
-=======
-    except LookupError:
-        nltk.download('stopwords')
->>>>>>> b29beb97
         
     try:
         nltk.data.find('corpora/wordnet.zip')
     except LookupError:
         nltk.download('wordnet')
-<<<<<<< HEAD
         nltk.download('vader_lexicon')
 
 # only download when not there.
 download_nltk_resources()
 
-=======
-
-# only download when not there.
-download_nltk_resources()
->>>>>>> b29beb97
 
 class TextPreprocessor:
 
