--- conflicted
+++ resolved
@@ -250,16 +250,6 @@
         # Define features to analyze
         features_to_analyze = ['speech_date', 'year', 'gender', 'party_group']
         sentiment_column = 'sentiment_confidence'
-<<<<<<< HEAD
-
-        # Calculate and plot correlations
-        # correlation_results = calculate_and_plot_correlations(df, features_to_analyze, sentiment_column)
-
-        # Plot sentiment distribution for each categorical feature
-        # for feature in categorical_features:
-        #     plot_sentiment_distribution(df, feature, sentiment_column)
-
-=======
         sentiment_label_column = 'sentiment'
         
         # Calculate and plot correlations including sentiment classification
@@ -270,7 +260,6 @@
         for feature in categorical_features:
             plot_sentiment_distribution(df, feature, sentiment_label_column)
         
->>>>>>> db2982f7
         logging.info("Correlation analysis completed successfully.")
     except Exception as e:
         logging.error(f"Error during correlation analysis: {e}")
@@ -287,7 +276,6 @@
     #     logging.error(f"Error during correlation analysis: {e}")
 
     # # Step 9: Train Topic Models
-<<<<<<< HEAD
     '''
 Topic Modeling with LDA and BERTopic: Implement topic modeling using LDA and BERTopic and then optimize
 hyperparameters for both models using coherence scores (e.g., Cv measure) to ensure optimal topic extraction. Use
@@ -324,23 +312,6 @@
 6- Topic Evolution Over Time: Track how topics evolve over time using Dynamic Topic Modeling (LDA) and BERTopic’s
 time-based analysis. Try to visualize topic trends using dynamic topic models to study policy shifts.
 '''
-=======
-    # try:
-    #     logging.info("Training topic models...")
-    #     lda_model, dictionary, corpus, vis = train_lda_model(df, 'cleaned_text', 2, 10, 10)
-    #     pyLDAvis.save_html(vis, 'graphs/lda_visualization.html')
-    #     pyLDAvis.display(vis)
-    #     logging.info("LDA model training completed!")
-
-        # Set n_topics based on DEBUG_MODE
-        # n_topics = 5 if DEBUG_MODE else None  # Set to 5 in DEBUG_MODE, None for full in production
-        # topic_model, topics, probs = train_bertopic_model(df['speech'])
-        # bertopic_model = topic_model #TODO: fix this part. 
-        # df['topic'] = topics
-    #     logging.info("BERTopic model training completed!")
-    # except Exception as e:
-    #     logging.error(f"Error during topic modeling: {e}")
->>>>>>> db2982f7
 
     # # Step 10: Analyze Topic Evolution
     # try:
