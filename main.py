--- conflicted
+++ resolved
@@ -234,9 +234,8 @@
 
 #         logging.info("Word frequency and n-gram analysis completed!")
         
-<<<<<<< HEAD
-    # except Exception as e:
-    #     logging.error(f"Error during sentiment classification or analysis: {e}")
+#     except Exception as e:
+#         logging.error(f"Error during sentiment classification or analysis: {e}")
 
     # Step 7: Correlation Between Features and Sentiment
     '''
@@ -249,22 +248,6 @@
     #     df, summary = classify_sentiment(df)    
     #     # Drop rows with NaN in key columns before correlation analysis
     #     df = df.dropna(subset=['year', 'gender', 'party_group', 'sentiment_confidence'])
-=======
-#     except Exception as e:
-#         logging.error(f"Error during sentiment classification or analysis: {e}")
-
-#     # Step 7: Correlation Between Features and Sentiment
-#     '''
-#     4. Correlation Between Features and Sentiment: Calculate the correlation between sentiment scores and features of
-#     Speech_date, year, time, gender and party_group and analyze whether a certain feature (e.g., Male, Labour and …) tend to be
-#     positive or negative. Plot the distribution plots for positive and negative reviews to explore potential patterns.
-#     '''
-#     try:
-#         logging.info("Classifying sentiment...")
-#         df, summary = classify_sentiment(df)    
-#         # Drop rows with NaN in key columns before correlation analysis
-#         df = df.dropna(subset=['year', 'gender', 'party_group', 'sentiment_confidence'])
->>>>>>> 7bfdec26
         
 #         # Define features to analyze
 #         features_to_analyze = ['speech_date', 'year', 'gender', 'party_group']
@@ -283,7 +266,6 @@
 #     except Exception as e:
 #         logging.error(f"Error during correlation analysis: {e}")
         
-<<<<<<< HEAD
   # # Step 8: Correlation Heatmap
     # try:
     #     logging.info("Calculating and plotting correlation heatmap...")
@@ -308,44 +290,15 @@
         # logging.info("LDA model training completed!")
         print(ldatopics)
 
-        logging.info("Starting BERTopic model training...")
-=======
-#   # # Step 8: Correlation Heatmap
-#     try:
-#         logging.info("Calculating and plotting correlation heatmap...")
-#         sentiment_columns = ['afinn_sentiment', 'bing_sentiment', 'nrc_sentiment', 'sentiword_sentiment', 'hu_sentiment']
-#         if all(col in df.columns for col in sentiment_columns):
-#             plot_correlation_heatmap(df, sentiment_columns)
-#         else:
-#             logging.warning("Some sentiment columns are missing; skipping correlation heatmap.")
-#     except Exception as e:
-#         logging.error(f"Error during correlation analysis: {e}")
-
-#     # # Step 9: Train Topic Models
-#     '''
-#     Topic Modeling with LDA and BERTopic: Implement topic modeling using LDA and BERTopic and then optimize
-#     hyperparameters for both models using coherence scores (e.g., Cv measure) to ensure optimal topic extraction. Use
-#     visualization tools like pyLDAvis and BERTopic's built-in functions for interactive topic exploration.
-#     '''
-#     try:
-#         logging.info("Training topic models...")
-#         lda_model, dictionary, corpus, vis, ldatopics = train_lda_model(df, 'cleaned_text', 2, 10, 10)
-#         pyLDAvis.save_html(vis, 'graphs/lda_visualization.html')
-#         pyLDAvis.display(vis)
-#         logging.info("LDA model training completed!")
-#         print(ldatopics)
-
 #         logging.info("Starting BERTopic model training...")
->>>>>>> 7bfdec26
         
 #         # Train BERTopic model with savepoints
 #         bertopic_model, topics, probs = train_bertopic_model(df['speech'], "progress/bertopic_checkpoint.pkl", min_topic_size=15)
         
-<<<<<<< HEAD
-        print(topics)
-        # Save topics to DataFrame
-        df['topic'] = topics
-        logging.info("BERTopic model training completed!")
+#         print(topics)
+#         # Save topics to DataFrame
+#         df['topic'] = topics
+#         logging.info("BERTopic model training completed!")
 
         # Visualization
         logging.info("Generating visualizations for BERTopic...")
@@ -360,22 +313,9 @@
 
         barchart_vis = bertopic_model.visualize_barchart()
         barchart_vis.write_html("data/bertopic_barchart.html")
-=======
-#         print(topics)
-#         # Save topics to DataFrame
-#         df['topic'] = topics
-#         logging.info("BERTopic model training completed!")
->>>>>>> 7bfdec26
-
-#         # Visualization
-#         logging.info("Generating visualizations for BERTopic...")
-#         bertopic_model.visualize_topics().show()  # General topic visualization
-#         bertopic_model.visualize_hierarchy().show()  # Topic hierarchy
-#         bertopic_model.visualize_heatmap().show()  # Topic similarity heatmap
-#         bertopic_model.visualize_barchart().show()  # Topic frequency barchart
-
-#     except Exception as e:
-#         logging.error(f"Error during topic modeling: {e}")
+
+    except Exception as e:
+        logging.error(f"Error during topic modeling: {e}")
 
 
     # Step 10: Analyze Topic Evolution
@@ -383,7 +323,6 @@
     6- Topic Evolution Over Time: Track how topics evolve over time using Dynamic Topic Modeling (LDA) and BERTopic’s
     time-based analysis. Try to visualize topic trends using dynamic topic models to study policy shifts.
     '''
-<<<<<<< HEAD
     try:
         # Dynamic LDA Model Training
         lda_dynamic_model, lda_vis = train_dynamic_lda_model(df, 'cleaned_text', 'year', num_topics=5, passes=15)
@@ -417,30 +356,6 @@
         logging.error(f"Error during topic evolution analysis: {e}")
 
 
-=======
-
-    # Step 10: Analyze Topic Evolution
-
-    # try:
-    #     logging.info("Analyzing topic evolution over time...")
-    #     if 'topic' in df.columns:
-    #         topic_evolution_over_time(df, topic_column='topic', time_column='year')
-    #         logging.info("Topic evolution analysis completed!")
-
-    #         logging.info("Visualizing topic trends...")
-    #         visualize_topic_trends(df, topic_column='topic', time_column='year')
-    #         logging.info("Topic trends visualization completed!")
-    #     else:
-    #         logging.error("The 'topic' column is missing; cannot analyze topic evolution.")
-    # except Exception as e:
-    #     logging.error(f"Error during topic evolution analysis: {e}")
-
-    '''
-    7- Sentiment Correlation with Topics: Perform sentiment analysis on debate transcripts using VADER or TextBlob, with
-    potential fine-tuning for parliamentary language. Correlate sentiment trends with identified topics, highlighting emotional
-    patterns and contextual nuances like sarcasm or negation.'''
-    
->>>>>>> 7bfdec26
     # # Step 11: Sentiment Correlation with Topics
     # try:
     #     logging.info("Correlating sentiment with topics...")
