--- conflicted
+++ resolved
@@ -235,17 +235,6 @@
     # except Exception as e:
     #     logging.error(f"Error during sentiment classification or analysis: {e}")
 
-<<<<<<< HEAD
-    # # Step 7: Correlation Between Features and Sentiment 
-    '''
-4. Correlation Between Features and Sentiment: Calculate the correlation between sentiment scores and features of
-Speech_date, year, time, gender and party_group and analyze whether a certain feature (e.g., Male, Labour and …) tend to be
-positive or negative. Plot the distribution plots for positive and negative reviews to explore potential patterns.'''
-
-    # try:
-    #     # Update this list based on the data types checked
-    #     feature_list = ['year', 'gender', 'party_group']  
-=======
     # Step 7: Correlation Between Features and Sentiment
     try:
         logging.info("Classifying sentiment...")
@@ -253,7 +242,6 @@
     
         # Drop rows with NaN in key columns before correlation
         df = df.dropna(subset=['year', 'gender', 'party_group', 'sentiment_confidence'])
->>>>>>> c49c9738
 
         # # Perform PCA
         # pca_results = perform_pca(df[['afinn_sentiment', 'bing_sentiment', 'nrc_sentiment', 'sentiword_sentiment', 'hu_sentiment']])
